[build-system]
requires = ["setuptools", "wheel"]
build-backend = "setuptools.build_meta"

[project]
name = "pdf-tools"
version = "0.1.0"
description = "PDF processing tools including merge, compress, and convert functions"
authors = [{name = "thsvkd", email = "thsxogud1123@gmail.com"}]
dependencies = [
<<<<<<< HEAD
    "pdf2image==1.17.0",
    "PyPDF2==3.0.1",
    "tqdm==4.67.1",
    "Pillow==11.3.0",
    "coloredlogs==15.0.1",
    "dotenv==0.9.9",
    "click==8.2.1",
    "PyQt6",
=======
    "pdf2image",
    "tqdm",
    "Pillow",
    "PyPDF2",
    "coloredlogs",
    "dotenv",
    "click",
    "flet>=0.28.3",
    "flet-desktop>=0.28.3",
    "pre-commit",
    "pip>=25.2",
>>>>>>> cc0e4f35
]
requires-python = ">=3.10"

[project.scripts]
pdf-tools = "pdf_tools.__main__:main"

[project.optional-dependencies]
dev = [
    "ruff>=0.5.3",
    "pre-commit==4.3.0"
]

[tool.setuptools.packages.find]
where = ["."]
include = ["pdf_tools*"]
exclude = []

[tool.ruff]
# Line length setting (same as Black)
line-length = 120

# Indentation width (number of spaces per indentation level)
indent-width = 4

# Python version setting
target-version = "py312"

# File exclusion settings
exclude = [
    ".bzr",
    ".direnv",
    ".eggs",
    ".git",
    ".git-rewrite",
    ".hg",
    ".ipynb_checkpoints",
    ".mypy_cache",
    ".nox",
    ".pants.d",
    ".pyenv",
    ".pytest_cache",
    ".pytype",
    ".ruff_cache",
    ".svn",
    ".tox",
    ".venv",
    ".vscode",
    "__pypackages__",
    "_build",
    "buck-out",
    "build",
    "dist",
    "node_modules",
    "site-packages",
    "venv",
]

[tool.ruff.lint]
# Enable additional rule sets
select = [
    "E4", "E7", "E9",  # subset of pycodestyle
    "F",               # Pyflakes
    "I",               # isort
    "B",               # flake8-bugbear
]

# Ignore specific rules
ignore = [
    "E501",  # line too long (handled by line-length setting)
]

# Allow fix for all enabled rules (when --fix is provided)
fixable = ["ALL"]
unfixable = []

# Allow unused variables when underscore-prefixed
dummy-variable-rgx = "^(_+|(_+[a-zA-Z0-9_]*[a-zA-Z0-9]+?))$"

[tool.ruff.format]
# Like Black, use double quotes for strings
quote-style = "double"

# Like Black, indent with spaces, rather than tabs
indent-style = "space"

# Like Black, respect magic trailing commas
skip-magic-trailing-comma = false

# Like Black, automatically detect the appropriate line ending
line-ending = "auto"

# Enable auto-formatting of code examples in docstrings
docstring-code-format = false

# Set the line length limit used when formatting code snippets in docstrings
docstring-code-line-length = "dynamic"

[tool.ruff.lint.isort]
# Import sorting configuration
known-first-party = ["pdf_tools"]<|MERGE_RESOLUTION|>--- conflicted
+++ resolved
@@ -8,16 +8,6 @@
 description = "PDF processing tools including merge, compress, and convert functions"
 authors = [{name = "thsvkd", email = "thsxogud1123@gmail.com"}]
 dependencies = [
-<<<<<<< HEAD
-    "pdf2image==1.17.0",
-    "PyPDF2==3.0.1",
-    "tqdm==4.67.1",
-    "Pillow==11.3.0",
-    "coloredlogs==15.0.1",
-    "dotenv==0.9.9",
-    "click==8.2.1",
-    "PyQt6",
-=======
     "pdf2image",
     "tqdm",
     "Pillow",
@@ -28,8 +18,6 @@
     "flet>=0.28.3",
     "flet-desktop>=0.28.3",
     "pre-commit",
-    "pip>=25.2",
->>>>>>> cc0e4f35
 ]
 requires-python = ">=3.10"
 
